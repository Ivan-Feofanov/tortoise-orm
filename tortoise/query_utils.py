from copy import copy
from typing import Any, Dict, List, Optional, Tuple

from pypika import Table
from pypika.terms import Criterion

from tortoise.exceptions import FieldError, OperationalError
from tortoise.fields.relational import BackwardFKRelation, ManyToManyFieldInstance


def _process_filter_kwarg(model, key, value) -> Tuple[Criterion, Optional[Tuple[Table, Criterion]]]:
    join = None
    table = model._meta.basetable

    if value is None and f"{key}__isnull" in model._meta.filters:
        param = model._meta.get_filter(f"{key}__isnull")
        value = True
    else:
        param = model._meta.get_filter(key)

    pk_db_field = model._meta.db_pk_field
    if param.get("table"):
        join = (
            param["table"],
            table[pk_db_field] == getattr(param["table"], param["backward_key"]),
        )
        if param.get("value_encoder"):
            value = param["value_encoder"](value, model)
        criterion = param["operator"](getattr(param["table"], param["field"]), value)
    else:
        field_object = model._meta.fields_map[param["field"]]
        encoded_value = (
            param["value_encoder"](value, model, field_object)
            if param.get("value_encoder")
            else model._meta.db.executor_class._field_to_db(field_object, value, model)
        )
        criterion = param["operator"](table[param["source_field"]], encoded_value)
    return criterion, join


def _get_joins_for_related_field(
    table, related_field, related_field_name
) -> List[Tuple[Table, Criterion]]:
    required_joins = []

    table_pk = related_field.model._meta.db_pk_field
    related_table_pk = related_field.model_class._meta.db_pk_field

<<<<<<< HEAD
    if isinstance(related_field, ManyToManyFieldInstance):
        related_table = Table(related_field.model_class._meta.table)
=======
    if isinstance(related_field, fields.ManyToManyFieldInstance):
        related_table = related_field.field_type._meta.basetable
>>>>>>> 743795d8
        through_table = Table(related_field.through)
        required_joins.append(
            (
                through_table,
                getattr(table, table_pk) == getattr(through_table, related_field.backward_key),
            )
        )
        required_joins.append(
            (
                related_table,
                getattr(through_table, related_field.forward_key)
                == getattr(related_table, related_table_pk),
            )
        )
<<<<<<< HEAD
    elif isinstance(related_field, BackwardFKRelation):
        related_table = Table(related_field.model_class._meta.table)
=======
    elif isinstance(related_field, fields.BackwardFKRelation):
        related_table = related_field.field_type._meta.basetable
>>>>>>> 743795d8
        required_joins.append(
            (
                related_table,
                getattr(table, table_pk) == getattr(related_table, related_field.relation_field),
            )
        )
    else:
<<<<<<< HEAD
        related_table = Table(related_field.model_class._meta.table)
=======
        related_table = related_field.field_type._meta.basetable
>>>>>>> 743795d8
        required_joins.append(
            (
                related_table,
                getattr(related_table, related_table_pk)
                == getattr(table, f"{related_field_name}_id"),
            )
        )
    return required_joins


class EmptyCriterion(Criterion):  # type: ignore
    def __or__(self, other):
        return other

    def __and__(self, other):
        return other

    def __bool__(self):
        return False


def _and(left: Criterion, right: Criterion):
    if left and not right:
        return left
    return left & right


def _or(left: Criterion, right: Criterion):
    if left and not right:
        return left
    return left | right


class QueryModifier:
    def __init__(
        self,
        where_criterion: Optional[Criterion] = None,
        joins: Optional[List[Tuple[Criterion, Criterion]]] = None,
        having_criterion: Optional[Criterion] = None,
    ) -> None:
        self.where_criterion: Criterion = where_criterion or EmptyCriterion()
        self.joins = joins if joins else []
        self.having_criterion: Criterion = having_criterion or EmptyCriterion()

    def __and__(self, other: "QueryModifier") -> "QueryModifier":
        return QueryModifier(
            where_criterion=_and(self.where_criterion, other.where_criterion),
            joins=self.joins + other.joins,
            having_criterion=_and(self.having_criterion, other.having_criterion),
        )

    def __or__(self, other: "QueryModifier") -> "QueryModifier":
        if self.having_criterion or other.having_criterion:
            # TODO: This could be optimized?
            result_having_criterion = _or(
                _and(self.where_criterion, self.having_criterion),
                _and(other.where_criterion, other.having_criterion),
            )
            return QueryModifier(
                joins=self.joins + other.joins, having_criterion=result_having_criterion
            )
        if self.where_criterion and other.where_criterion:
            return QueryModifier(
                where_criterion=self.where_criterion | other.where_criterion,
                joins=self.joins + other.joins,
            )
        else:
            return QueryModifier(
                where_criterion=self.where_criterion or other.where_criterion,
                joins=self.joins + other.joins,
            )

    def __invert__(self) -> "QueryModifier":
        if not self.where_criterion and not self.having_criterion:
            return QueryModifier(joins=self.joins)
        if self.having_criterion:
            # TODO: This could be optimized?
            return QueryModifier(
                joins=self.joins,
                having_criterion=_and(self.where_criterion, self.having_criterion).negate(),
            )
        return QueryModifier(where_criterion=self.where_criterion.negate(), joins=self.joins)

    def get_query_modifiers(self) -> Tuple[Criterion, List[Tuple[Table, Criterion]], Criterion]:
        return self.where_criterion, self.joins, self.having_criterion


class Q:
    __slots__ = (
        "children",
        "filters",
        "join_type",
        "_is_negated",
        "_annotations",
        "_custom_filters",
    )

    AND = "AND"
    OR = "OR"

    def __init__(self, *args: "Q", join_type=AND, **kwargs) -> None:
        if args and kwargs:
            newarg = Q(join_type=join_type, **kwargs)
            args = (newarg,) + args
            kwargs = {}
        if not all(isinstance(node, Q) for node in args):
            raise OperationalError("All ordered arguments must be Q nodes")
        self.children: Tuple[Q, ...] = args
        self.filters: Dict[str, Any] = kwargs
        if join_type not in {self.AND, self.OR}:
            raise OperationalError("join_type must be AND or OR")
        self.join_type = join_type
        self._is_negated = False
        self._annotations: Dict[str, Any] = {}
        self._custom_filters: Dict[str, Dict[str, Any]] = {}

    def __and__(self, other) -> "Q":
        if not isinstance(other, Q):
            raise OperationalError("AND operation requires a Q node")
        return Q(self, other, join_type=self.AND)

    def __or__(self, other) -> "Q":
        if not isinstance(other, Q):
            raise OperationalError("OR operation requires a Q node")
        return Q(self, other, join_type=self.OR)

    def __invert__(self) -> "Q":
        q = Q(*self.children, join_type=self.join_type, **self.filters)
        q.negate()
        return q

    def negate(self) -> None:
        self._is_negated = not self._is_negated

    def _resolve_nested_filter(self, model, key, value) -> QueryModifier:
        table = model._meta.basetable

        related_field_name = key.split("__")[0]
        related_field = model._meta.fields_map[related_field_name]
        required_joins = _get_joins_for_related_field(table, related_field, related_field_name)
        modifier = Q(**{"__".join(key.split("__")[1:]): value}).resolve(
            model=related_field.model_class,
            annotations=self._annotations,
            custom_filters=self._custom_filters,
        )

        return QueryModifier(joins=required_joins) & modifier

    def _resolve_custom_kwarg(self, model, key, value) -> QueryModifier:
        having_info = self._custom_filters[key]
        annotation = self._annotations[having_info["field"]]
        annotation_info = annotation.resolve(model)
        operator = having_info["operator"]
        overridden_operator = model._meta.db.executor_class.get_overridden_filter_func(
            filter_func=operator
        )
        if overridden_operator:
            operator = overridden_operator
        if annotation_info["field"].is_aggregate:
            modifier = QueryModifier(having_criterion=operator(annotation_info["field"], value))
        else:
            modifier = QueryModifier(where_criterion=operator(annotation_info["field"], value))
        return modifier

    def _resolve_regular_kwarg(self, model, key, value) -> QueryModifier:
        if key not in model._meta.filters and key.split("__")[0] in model._meta.fetch_fields:
            modifier = self._resolve_nested_filter(model, key, value)
        else:
            criterion, join = _process_filter_kwarg(model, key, value)
            joins = [join] if join else []
            modifier = QueryModifier(where_criterion=criterion, joins=joins)
        return modifier

    def _get_actual_filter_params(self, model, key, value) -> Tuple[str, Any]:
        if key in model._meta.fk_fields or key in model._meta.o2o_fields:
            field_object = model._meta.fields_map[key]
            if hasattr(value, "pk"):
                filter_value = value.pk
            else:
                filter_value = value
            filter_key = field_object.source_field
        elif key in model._meta.m2m_fields:
            filter_key = key
            if hasattr(value, "pk"):
                filter_value = value.pk
            else:
                filter_value = value
        elif (
            key.split("__")[0] in model._meta.fetch_fields
            or key in self._custom_filters
            or key in model._meta.filters
        ):
            filter_key = key
            filter_value = value
        else:
            allowed = sorted(
                list(model._meta.fields | model._meta.fetch_fields | set(self._custom_filters))
            )
            raise FieldError(f"Unknown filter param '{key}'. Allowed base values are {allowed}")
        return filter_key, filter_value

    def _resolve_kwargs(self, model) -> QueryModifier:
        modifier = QueryModifier()
        for raw_key, raw_value in self.filters.items():
            key, value = self._get_actual_filter_params(model, raw_key, raw_value)
            if key in self._custom_filters:
                filter_modifier = self._resolve_custom_kwarg(model, key, value)
            else:
                filter_modifier = self._resolve_regular_kwarg(model, key, value)

            if self.join_type == self.AND:
                modifier &= filter_modifier
            else:
                modifier |= filter_modifier
        if self._is_negated:
            modifier = ~modifier
        return modifier

    def _resolve_children(self, model) -> QueryModifier:
        modifier = QueryModifier()
        for node in self.children:
            node_modifier = node.resolve(model, self._annotations, self._custom_filters)
            if self.join_type == self.AND:
                modifier &= node_modifier
            else:
                modifier |= node_modifier

        if self._is_negated:
            modifier = ~modifier
        return modifier

    def resolve(self, model, annotations, custom_filters) -> QueryModifier:
        self._annotations = annotations
        self._custom_filters = custom_filters
        if self.filters:
            return self._resolve_kwargs(model)
        return self._resolve_children(model)


class Prefetch:
    __slots__ = ("relation", "queryset")

    def __init__(self, relation, queryset) -> None:
        self.relation = relation
        self.queryset = queryset
        self.queryset.query = copy(self.queryset.model._meta.basequery)

    def resolve_for_queryset(self, queryset) -> None:
        relation_split = self.relation.split("__")
        first_level_field = relation_split[0]
        if first_level_field not in queryset.model._meta.fetch_fields:
            raise OperationalError(
                f"relation {first_level_field} for {queryset.model._meta.table} not found"
            )
        forwarded_prefetch = "__".join(relation_split[1:])
        if forwarded_prefetch:
            if first_level_field not in queryset._prefetch_map.keys():
                queryset._prefetch_map[first_level_field] = set()
            queryset._prefetch_map[first_level_field].add(
                Prefetch(forwarded_prefetch, self.queryset)
            )
        else:
            queryset._prefetch_queries[first_level_field] = self.queryset<|MERGE_RESOLUTION|>--- conflicted
+++ resolved
@@ -46,13 +46,8 @@
     table_pk = related_field.model._meta.db_pk_field
     related_table_pk = related_field.model_class._meta.db_pk_field
 
-<<<<<<< HEAD
     if isinstance(related_field, ManyToManyFieldInstance):
-        related_table = Table(related_field.model_class._meta.table)
-=======
-    if isinstance(related_field, fields.ManyToManyFieldInstance):
-        related_table = related_field.field_type._meta.basetable
->>>>>>> 743795d8
+        related_table = related_field.model_class._meta.basetable
         through_table = Table(related_field.through)
         required_joins.append(
             (
@@ -67,13 +62,8 @@
                 == getattr(related_table, related_table_pk),
             )
         )
-<<<<<<< HEAD
     elif isinstance(related_field, BackwardFKRelation):
-        related_table = Table(related_field.model_class._meta.table)
-=======
-    elif isinstance(related_field, fields.BackwardFKRelation):
-        related_table = related_field.field_type._meta.basetable
->>>>>>> 743795d8
+        related_table = related_field.model_class._meta.basetable
         required_joins.append(
             (
                 related_table,
@@ -81,11 +71,7 @@
             )
         )
     else:
-<<<<<<< HEAD
-        related_table = Table(related_field.model_class._meta.table)
-=======
-        related_table = related_field.field_type._meta.basetable
->>>>>>> 743795d8
+        related_table = related_field.model_class._meta.basetable
         required_joins.append(
             (
                 related_table,
